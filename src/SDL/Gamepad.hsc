{-# LANGUAGE ForeignFunctionInterface #-}
{-# LANGUAGE GeneralizedNewtypeDeriving #-}
{-# LANGUAGE PatternSynonyms #-}
{-# LANGUAGE DerivingStrategies #-}

{-|
Module      : SDL.Gamepad
Description : SDL gamepad management
Copyright   : (c) Kyle Lukaszek, 2025
License     : BSD3

This software is provided 'as-is', without any express or implied
warranty. In no event will the authors be held liable for any damages
arising from the use of this software.

Permission is granted to anyone to use this software for any purpose,
including commercial applications, and to alter it and redistribute it
freely, subject to the following restrictions:

1. The origin of this software must not be misrepresented; you must not
   claim that you wrote the original software. If you use this software
   in a product, an acknowledgment in the product documentation would be
   appreciated but is not required.
2. Altered source versions must be plainly marked as such, and must not be
   misrepresented as being the original software.
3. This notice may not be removed or altered from any source distribution.

SDL provides a gamepad API on top of the lower-level joystick functionality,
offering a standardized way to interact with console-style gamepads. This
module includes functions to manage gamepads, query their properties, and
handle input from buttons, axes, and additional features like rumble and LEDs.

Basic usage:
- Initialize the subsystem with sdlInit(InitGamepad)
- Open a gamepad using 'sdlOpenGamepad'
- Query state with 'sdlGetGamepadAxis' or 'sdlGetGamepadButton'
- Close with 'sdlCloseGamepad'
-}

module SDL.Gamepad
  ( -- * Types
    SDLGamepad(..)
  , SDLGamepadType(..)

  , SDLGamepadButton(..)
  , pattern SDL_GAMEPAD_BUTTON_INVALID
  , pattern SDL_GAMEPAD_BUTTON_SOUTH
  , pattern SDL_GAMEPAD_BUTTON_EAST
  , pattern SDL_GAMEPAD_BUTTON_WEST
  , pattern SDL_GAMEPAD_BUTTON_NORTH
  , pattern SDL_GAMEPAD_BUTTON_BACK
  , pattern SDL_GAMEPAD_BUTTON_GUIDE
  , pattern SDL_GAMEPAD_BUTTON_START
  , pattern SDL_GAMEPAD_BUTTON_LEFT_STICK
  , pattern SDL_GAMEPAD_BUTTON_RIGHT_STICK
  , pattern SDL_GAMEPAD_BUTTON_LEFT_SHOULDER
  , pattern SDL_GAMEPAD_BUTTON_RIGHT_SHOULDER
  , pattern SDL_GAMEPAD_BUTTON_DPAD_UP
  , pattern SDL_GAMEPAD_BUTTON_DPAD_DOWN
  , pattern SDL_GAMEPAD_BUTTON_DPAD_LEFT
  , pattern SDL_GAMEPAD_BUTTON_DPAD_RIGHT
  , pattern SDL_GAMEPAD_BUTTON_MISC1
  , pattern SDL_GAMEPAD_BUTTON_RIGHT_PADDLE1
  , pattern SDL_GAMEPAD_BUTTON_LEFT_PADDLE1
  , pattern SDL_GAMEPAD_BUTTON_RIGHT_PADDLE2
  , pattern SDL_GAMEPAD_BUTTON_LEFT_PADDLE2
  , pattern SDL_GAMEPAD_BUTTON_TOUCHPAD
  , pattern SDL_GAMEPAD_BUTTON_MISC2
  , pattern SDL_GAMEPAD_BUTTON_MISC3
  , pattern SDL_GAMEPAD_BUTTON_MISC4
  , pattern SDL_GAMEPAD_BUTTON_MISC5
  , pattern SDL_GAMEPAD_BUTTON_MISC6
  , pattern SDL_GAMEPAD_BUTTON_COUNT

  , SDLGamepadButtonLabel(..)
  , SDLGamepadAxis(..)
  , pattern SDL_GAMEPAD_AXIS_INVALID
  , pattern SDL_GAMEPAD_AXIS_LEFTX
  , pattern SDL_GAMEPAD_AXIS_LEFTY
  , pattern SDL_GAMEPAD_AXIS_RIGHTX
  , pattern SDL_GAMEPAD_AXIS_RIGHTY
  , pattern SDL_GAMEPAD_AXIS_LEFT_TRIGGER
  , pattern SDL_GAMEPAD_AXIS_RIGHT_TRIGGER
  , pattern SDL_GAMEPAD_AXIS_COUNT


  , SDLGamepadBindingType(..)
  , SDLGamepadBinding(..)

    -- * Constants
  , sdlPropGamepadCapMonoLEDBoolean
  , sdlPropGamepadCapRGBLEDBoolean
  , sdlPropGamepadCapPlayerLEDBoolean
  , sdlPropGamepadCapRumbleBoolean
  , sdlPropGamepadCapTriggerRumbleBoolean

    -- * Gamepad Functions
  , sdlAddGamepadMapping
  , sdlAddGamepadMappingsFromIO
  , sdlAddGamepadMappingsFromFile
  , sdlReloadGamepadMappings
  , sdlGetGamepadMappings
  , sdlGetGamepadMappingForGUID
  , sdlGetGamepadMapping
  , sdlSetGamepadMapping
  , sdlHasGamepad
  , sdlGetGamepads
  , sdlIsGamepad
  , sdlGetGamepadNameForID
  , sdlGetGamepadPathForID
  , sdlGetGamepadPlayerIndexForID
  , sdlGetGamepadGUIDForID
  , sdlGetGamepadVendorForID
  , sdlGetGamepadProductForID
  , sdlGetGamepadProductVersionForID
  , sdlGetGamepadTypeForID
  , sdlGetRealGamepadTypeForID
  , sdlGetGamepadMappingForID
  , sdlOpenGamepad
  , sdlGetGamepadFromID
  , sdlGetGamepadFromPlayerIndex
  , sdlGetGamepadProperties
  , sdlGetGamepadID
  , sdlGetGamepadName
  , sdlGetGamepadPath
  , sdlGetGamepadType
  , sdlGetRealGamepadType
  , sdlGetGamepadPlayerIndex
  , sdlSetGamepadPlayerIndex
  , sdlGetGamepadVendor
  , sdlGetGamepadProduct
  , sdlGetGamepadProductVersion
  , sdlGetGamepadFirmwareVersion
  , sdlGetGamepadSerial
  , sdlGetGamepadSteamHandle
  , sdlGetGamepadConnectionState
  , sdlGetGamepadPowerInfo
  , sdlGamepadConnected
  , sdlGetGamepadJoystick
  , sdlSetGamepadEventsEnabled
  , sdlGamepadEventsEnabled
  , sdlGetGamepadBindings
  , sdlUpdateGamepads
  , sdlGetGamepadTypeFromString
  , sdlGetGamepadStringForType
  , sdlGetGamepadAxisFromString
  , sdlGetGamepadStringForAxis
  , sdlGamepadHasAxis
  , sdlGetGamepadAxis
  , sdlGetGamepadButtonFromString
  , sdlGetGamepadStringForButton
  , sdlGamepadHasButton
  , sdlGetGamepadButton
  , sdlGetGamepadButtonLabelForType
  , sdlGetGamepadButtonLabel
  , sdlGetNumGamepadTouchpads
  , sdlGetNumGamepadTouchpadFingers
  , sdlGetGamepadTouchpadFinger
  , sdlGamepadHasSensor
  , sdlSetGamepadSensorEnabled
  , sdlGamepadSensorEnabled
  , sdlGetGamepadSensorDataRate
  , sdlGetGamepadSensorData
  , sdlRumbleGamepad
  , sdlRumbleGamepadTriggers
  , sdlSetGamepadLED
  , sdlSendGamepadEffect
  , sdlCloseGamepad
  , sdlGetGamepadAppleSFSymbolsNameForButton
  , sdlGetGamepadAppleSFSymbolsNameForAxis
  ) where

#include <SDL3/SDL_gamepad.h>

<<<<<<< HEAD
import Foreign (Ptr, nullPtr, FunPtr, castPtr, peekArray, pokeArray, withArray, peek, poke, toBool, plusPtr, with, fromBool)
import Foreign.C.Types (CBool(..), CInt(..), CChar(..), CFloat(..), CUInt(..), CULLong(..))
=======
import Foreign (Ptr, nullPtr, peekArray, withArray, toBool, with, fromBool)
import Foreign.C.Types (CBool(..), CInt(..), CFloat(..), CULLong(..))
>>>>>>> e13c6e75
import Foreign.C.String (CString, peekCString, withCString)
import Foreign.Storable (Storable(..))
import Foreign.Marshal.Alloc (alloca, free)
import Data.Word (Word32, Word16, Word8)
import Data.Int (Int16)
import SDL.GUID (SDLGUID(..))
import SDL.Joystick (SDLJoystick(..), SDLJoystickID(..), SDLJoystickConnectionState(..))
import SDL.Power (SDLPowerState(..))
import SDL.Properties (SDLPropertiesID)
import SDL.Sensor (SDLSensorType(..))
import SDL.IOStream (SDLIOStream)

-- | Opaque type representing a gamepad
newtype SDLGamepad = SDLGamepad (Ptr SDLGamepad)
  deriving (Eq, Show)

-- | Standard gamepad types
-- | Starts at 0 in header
data SDLGamepadType
  = SDL_GAMEPAD_TYPE_UNKNOWN
  | SDL_GAMEPAD_TYPE_STANDARD
  | SDL_GAMEPAD_TYPE_XBOX360
  | SDL_GAMEPAD_TYPE_XBOXONE
  | SDL_GAMEPAD_TYPE_PS3
  | SDL_GAMEPAD_TYPE_PS4
  | SDL_GAMEPAD_TYPE_PS5
  | SDL_GAMEPAD_TYPE_NINTENDO_SWITCH_PRO
  | SDL_GAMEPAD_TYPE_NINTENDO_SWITCH_JOYCON_LEFT
  | SDL_GAMEPAD_TYPE_NINTENDO_SWITCH_JOYCON_RIGHT
  | SDL_GAMEPAD_TYPE_NINTENDO_SWITCH_JOYCON_PAIR
  | SDL_GAMEPAD_TYPE_GAMECUBE
  | SDL_GAMEPAD_TYPE_COUNT
  deriving (Eq, Show, Bounded, Enum)

-- | Gamepad buttons
-- | The SDL gamepad buttons.
newtype SDLGamepadButton = SDLGamepadButton CChar
  deriving newtype (Show, Eq, Ord, Num, Storable) -- Cannot reliably derive Enum

pattern SDL_GAMEPAD_BUTTON_INVALID :: SDLGamepadButton
pattern SDL_GAMEPAD_BUTTON_INVALID        = SDLGamepadButton (#{const SDL_GAMEPAD_BUTTON_INVALID})        -- (-1)
pattern SDL_GAMEPAD_BUTTON_SOUTH :: SDLGamepadButton
pattern SDL_GAMEPAD_BUTTON_SOUTH          = SDLGamepadButton #{const SDL_GAMEPAD_BUTTON_SOUTH}          -- (0)  Bottom face button (e.g. Xbox A button)
pattern SDL_GAMEPAD_BUTTON_EAST :: SDLGamepadButton
pattern SDL_GAMEPAD_BUTTON_EAST           = SDLGamepadButton #{const SDL_GAMEPAD_BUTTON_EAST}           -- (1)  Right face button (e.g. Xbox B button)
pattern SDL_GAMEPAD_BUTTON_WEST :: SDLGamepadButton
pattern SDL_GAMEPAD_BUTTON_WEST           = SDLGamepadButton #{const SDL_GAMEPAD_BUTTON_WEST}           -- (2)  Left face button (e.g. Xbox X button)
pattern SDL_GAMEPAD_BUTTON_NORTH :: SDLGamepadButton
pattern SDL_GAMEPAD_BUTTON_NORTH          = SDLGamepadButton #{const SDL_GAMEPAD_BUTTON_NORTH}          -- (3)  Top face button (e.g. Xbox Y button)
pattern SDL_GAMEPAD_BUTTON_BACK :: SDLGamepadButton
pattern SDL_GAMEPAD_BUTTON_BACK           = SDLGamepadButton #{const SDL_GAMEPAD_BUTTON_BACK}           -- (4)
pattern SDL_GAMEPAD_BUTTON_GUIDE :: SDLGamepadButton
pattern SDL_GAMEPAD_BUTTON_GUIDE          = SDLGamepadButton #{const SDL_GAMEPAD_BUTTON_GUIDE}          -- (5)
pattern SDL_GAMEPAD_BUTTON_START :: SDLGamepadButton
pattern SDL_GAMEPAD_BUTTON_START          = SDLGamepadButton #{const SDL_GAMEPAD_BUTTON_START}          -- (6)
pattern SDL_GAMEPAD_BUTTON_LEFT_STICK :: SDLGamepadButton
pattern SDL_GAMEPAD_BUTTON_LEFT_STICK     = SDLGamepadButton #{const SDL_GAMEPAD_BUTTON_LEFT_STICK}     -- (7)
pattern SDL_GAMEPAD_BUTTON_RIGHT_STICK :: SDLGamepadButton
pattern SDL_GAMEPAD_BUTTON_RIGHT_STICK    = SDLGamepadButton #{const SDL_GAMEPAD_BUTTON_RIGHT_STICK}    -- (8)
pattern SDL_GAMEPAD_BUTTON_LEFT_SHOULDER :: SDLGamepadButton
pattern SDL_GAMEPAD_BUTTON_LEFT_SHOULDER  = SDLGamepadButton #{const SDL_GAMEPAD_BUTTON_LEFT_SHOULDER}  -- (9)
pattern SDL_GAMEPAD_BUTTON_RIGHT_SHOULDER :: SDLGamepadButton
pattern SDL_GAMEPAD_BUTTON_RIGHT_SHOULDER = SDLGamepadButton #{const SDL_GAMEPAD_BUTTON_RIGHT_SHOULDER} -- (10)
pattern SDL_GAMEPAD_BUTTON_DPAD_UP :: SDLGamepadButton
pattern SDL_GAMEPAD_BUTTON_DPAD_UP        = SDLGamepadButton #{const SDL_GAMEPAD_BUTTON_DPAD_UP}        -- (11)
pattern SDL_GAMEPAD_BUTTON_DPAD_DOWN :: SDLGamepadButton
pattern SDL_GAMEPAD_BUTTON_DPAD_DOWN      = SDLGamepadButton #{const SDL_GAMEPAD_BUTTON_DPAD_DOWN}      -- (12)
pattern SDL_GAMEPAD_BUTTON_DPAD_LEFT :: SDLGamepadButton
pattern SDL_GAMEPAD_BUTTON_DPAD_LEFT      = SDLGamepadButton #{const SDL_GAMEPAD_BUTTON_DPAD_LEFT}      -- (13)
pattern SDL_GAMEPAD_BUTTON_DPAD_RIGHT :: SDLGamepadButton
pattern SDL_GAMEPAD_BUTTON_DPAD_RIGHT     = SDLGamepadButton #{const SDL_GAMEPAD_BUTTON_DPAD_RIGHT}     -- (14)
pattern SDL_GAMEPAD_BUTTON_MISC1 :: SDLGamepadButton
pattern SDL_GAMEPAD_BUTTON_MISC1          = SDLGamepadButton #{const SDL_GAMEPAD_BUTTON_MISC1}          -- (15) Xbox Series X share button, PS5 microphone button, etc.
pattern SDL_GAMEPAD_BUTTON_RIGHT_PADDLE1 :: SDLGamepadButton
pattern SDL_GAMEPAD_BUTTON_RIGHT_PADDLE1  = SDLGamepadButton #{const SDL_GAMEPAD_BUTTON_RIGHT_PADDLE1}  -- (16) Upper right paddle
pattern SDL_GAMEPAD_BUTTON_LEFT_PADDLE1 :: SDLGamepadButton
pattern SDL_GAMEPAD_BUTTON_LEFT_PADDLE1   = SDLGamepadButton #{const SDL_GAMEPAD_BUTTON_LEFT_PADDLE1}   -- (17) Upper left paddle
pattern SDL_GAMEPAD_BUTTON_RIGHT_PADDLE2 :: SDLGamepadButton
pattern SDL_GAMEPAD_BUTTON_RIGHT_PADDLE2  = SDLGamepadButton #{const SDL_GAMEPAD_BUTTON_RIGHT_PADDLE2}  -- (18) Lower right paddle
pattern SDL_GAMEPAD_BUTTON_LEFT_PADDLE2 :: SDLGamepadButton
pattern SDL_GAMEPAD_BUTTON_LEFT_PADDLE2   = SDLGamepadButton #{const SDL_GAMEPAD_BUTTON_LEFT_PADDLE2}   -- (19) Lower left paddle
pattern SDL_GAMEPAD_BUTTON_TOUCHPAD :: SDLGamepadButton
pattern SDL_GAMEPAD_BUTTON_TOUCHPAD       = SDLGamepadButton #{const SDL_GAMEPAD_BUTTON_TOUCHPAD}       -- (20) PS4/PS5 touchpad button
pattern SDL_GAMEPAD_BUTTON_MISC2 :: SDLGamepadButton
pattern SDL_GAMEPAD_BUTTON_MISC2          = SDLGamepadButton #{const SDL_GAMEPAD_BUTTON_MISC2}          -- (21) Additional button
pattern SDL_GAMEPAD_BUTTON_MISC3 :: SDLGamepadButton
pattern SDL_GAMEPAD_BUTTON_MISC3          = SDLGamepadButton #{const SDL_GAMEPAD_BUTTON_MISC3}          -- (22) Additional button
pattern SDL_GAMEPAD_BUTTON_MISC4 :: SDLGamepadButton
pattern SDL_GAMEPAD_BUTTON_MISC4          = SDLGamepadButton #{const SDL_GAMEPAD_BUTTON_MISC4}          -- (23) Additional button
pattern SDL_GAMEPAD_BUTTON_MISC5 :: SDLGamepadButton
pattern SDL_GAMEPAD_BUTTON_MISC5          = SDLGamepadButton #{const SDL_GAMEPAD_BUTTON_MISC5}          -- (24) Additional button
pattern SDL_GAMEPAD_BUTTON_MISC6 :: SDLGamepadButton
pattern SDL_GAMEPAD_BUTTON_MISC6          = SDLGamepadButton #{const SDL_GAMEPAD_BUTTON_MISC6}          -- (25) Additional button
pattern SDL_GAMEPAD_BUTTON_COUNT :: SDLGamepadButton
pattern SDL_GAMEPAD_BUTTON_COUNT          = SDLGamepadButton #{const SDL_GAMEPAD_BUTTON_COUNT}          -- (26)

-- | Gamepad button labels
-- | C header definition starts at 0, can derive Enum
data SDLGamepadButtonLabel
  = SDL_GAMEPAD_BUTTON_LABEL_UNKNOWN
  | SDL_GAMEPAD_BUTTON_LABEL_A
  | SDL_GAMEPAD_BUTTON_LABEL_B
  | SDL_GAMEPAD_BUTTON_LABEL_X
  | SDL_GAMEPAD_BUTTON_LABEL_Y
  | SDL_GAMEPAD_BUTTON_LABEL_CROSS
  | SDL_GAMEPAD_BUTTON_LABEL_CIRCLE
  | SDL_GAMEPAD_BUTTON_LABEL_SQUARE
  | SDL_GAMEPAD_BUTTON_LABEL_TRIANGLE
  deriving (Eq, Show, Enum)

newtype SDLGamepadAxis = SDLGamepadAxis CInt
  deriving newtype (Show, Eq, Num, Ord, Storable) -- Cannot reliably derive Enum

pattern SDL_GAMEPAD_AXIS_INVALID :: SDLGamepadAxis
pattern SDL_GAMEPAD_AXIS_INVALID        = SDLGamepadAxis (#{const SDL_GAMEPAD_AXIS_INVALID})        -- (-1)
pattern SDL_GAMEPAD_AXIS_LEFTX :: SDLGamepadAxis
pattern SDL_GAMEPAD_AXIS_LEFTX          = SDLGamepadAxis #{const SDL_GAMEPAD_AXIS_LEFTX}          -- (0)
pattern SDL_GAMEPAD_AXIS_LEFTY :: SDLGamepadAxis
pattern SDL_GAMEPAD_AXIS_LEFTY          = SDLGamepadAxis #{const SDL_GAMEPAD_AXIS_LEFTY}          -- (1)
pattern SDL_GAMEPAD_AXIS_RIGHTX :: SDLGamepadAxis
pattern SDL_GAMEPAD_AXIS_RIGHTX         = SDLGamepadAxis #{const SDL_GAMEPAD_AXIS_RIGHTX}         -- (2)
pattern SDL_GAMEPAD_AXIS_RIGHTY :: SDLGamepadAxis
pattern SDL_GAMEPAD_AXIS_RIGHTY         = SDLGamepadAxis #{const SDL_GAMEPAD_AXIS_RIGHTY}         -- (3)
pattern SDL_GAMEPAD_AXIS_LEFT_TRIGGER :: SDLGamepadAxis
pattern SDL_GAMEPAD_AXIS_LEFT_TRIGGER   = SDLGamepadAxis #{const SDL_GAMEPAD_AXIS_LEFT_TRIGGER}   -- (4)
pattern SDL_GAMEPAD_AXIS_RIGHT_TRIGGER :: SDLGamepadAxis
pattern SDL_GAMEPAD_AXIS_RIGHT_TRIGGER  = SDLGamepadAxis #{const SDL_GAMEPAD_AXIS_RIGHT_TRIGGER}  -- (5)
pattern SDL_GAMEPAD_AXIS_COUNT :: SDLGamepadAxis
pattern SDL_GAMEPAD_AXIS_COUNT          = SDLGamepadAxis #{const SDL_GAMEPAD_AXIS_COUNT}          -- (6)

-- | Types of gamepad control bindings
-- | C header definition starts at 0, can derive Enum
data SDLGamepadBindingType
  = SDL_GAMEPAD_BINDTYPE_NONE
  | SDL_GAMEPAD_BINDTYPE_BUTTON
  | SDL_GAMEPAD_BINDTYPE_AXIS
  | SDL_GAMEPAD_BINDTYPE_HAT
  deriving (Eq, Show, Enum)

-- | A mapping between joystick input and gamepad control
data SDLGamepadBinding = SDLGamepadBinding
  { bindingInputType :: SDLGamepadBindingType
  , bindingInput     :: SDLGamepadBindingInput
  , bindingOutputType :: SDLGamepadBindingType
  , bindingOutput    :: SDLGamepadBindingOutput
  } deriving (Eq, Show)

data SDLGamepadBindingInput
  = BindingInputButton Int
  | BindingInputAxis Int Int Int
  | BindingInputHat Int Int
  | BindingInputNone
  deriving (Eq, Show)

data SDLGamepadBindingOutput
  = BindingOutputButton SDLGamepadButton
  | BindingOutputAxis SDLGamepadAxis Int Int
  | BindingOutputNone
  deriving (Eq, Show)

instance Storable SDLGamepadBinding where
  sizeOf _ = #size SDL_GamepadBinding
  alignment _ = #alignment SDL_GamepadBinding
  peek ptr = do
    inputType <- toEnum . fromIntegral <$> ((#peek SDL_GamepadBinding, input_type) ptr :: IO CInt)
    outputType <- toEnum . fromIntegral <$> ((#peek SDL_GamepadBinding, output_type) ptr :: IO CInt)
    input <- case inputType of
      SDL_GAMEPAD_BINDTYPE_BUTTON -> BindingInputButton <$> (#peek SDL_GamepadBinding, input.button) ptr
      SDL_GAMEPAD_BINDTYPE_AXIS -> do
        axis <- (#peek SDL_GamepadBinding, input.axis.axis) ptr
        min' <- (#peek SDL_GamepadBinding, input.axis.axis_min) ptr
        max' <- (#peek SDL_GamepadBinding, input.axis.axis_max) ptr
        return $ BindingInputAxis axis min' max'
      SDL_GAMEPAD_BINDTYPE_HAT -> do
        hat <- (#peek SDL_GamepadBinding, input.hat.hat) ptr
        mask <- (#peek SDL_GamepadBinding, input.hat.hat_mask) ptr
        return $ BindingInputHat hat mask
      _ -> pure BindingInputNone
    output <- case outputType of
      SDL_GAMEPAD_BINDTYPE_BUTTON -> do
        btn <- ((#peek SDL_GamepadBinding, output.button) ptr :: IO CInt)
        return $ BindingOutputButton (fromIntegral btn)
      SDL_GAMEPAD_BINDTYPE_AXIS -> do
        axis <- fromIntegral <$> ((#peek SDL_GamepadBinding, output.axis.axis) ptr :: IO CInt )
        min' <- (#peek SDL_GamepadBinding, output.axis.axis_min) ptr
        max' <- (#peek SDL_GamepadBinding, output.axis.axis_max) ptr
        return $ BindingOutputAxis axis min' max'
      _ -> pure BindingOutputNone
    return $ SDLGamepadBinding inputType input outputType output
  poke ptr (SDLGamepadBinding iType i oType o) = do
    (#poke SDL_GamepadBinding, input_type) ptr ((fromIntegral $ fromEnum iType) :: CInt)
    (#poke SDL_GamepadBinding, output_type) ptr ((fromIntegral $ fromEnum oType) :: CInt)
    case i of
      BindingInputButton btn -> (#poke SDL_GamepadBinding, input.button) ptr btn
      BindingInputAxis ax min' max' -> do
        (#poke SDL_GamepadBinding, input.axis.axis) ptr ax
        (#poke SDL_GamepadBinding, input.axis.axis_min) ptr min'
        (#poke SDL_GamepadBinding, input.axis.axis_max) ptr max'
      BindingInputHat hat mask -> do
        (#poke SDL_GamepadBinding, input.hat.hat) ptr hat
        (#poke SDL_GamepadBinding, input.hat.hat_mask) ptr mask
      BindingInputNone -> return ()
    case o of
<<<<<<< HEAD
      BindingOutputButton (SDLGamepadButton btn) -> (#poke SDL_GamepadBinding, output.button) ptr ((fromIntegral btn) :: CChar)
=======
      BindingOutputButton (SDLGamepadButton btn) -> (#poke SDL_GamepadBinding, output.button) ptr btn
>>>>>>> e13c6e75
      BindingOutputAxis (SDLGamepadAxis ax) min' max' -> do
        (#poke SDL_GamepadBinding, output.axis.axis) ptr ax
        (#poke SDL_GamepadBinding, output.axis.axis_min) ptr min'
        (#poke SDL_GamepadBinding, output.axis.axis_max) ptr max'
      BindingOutputNone -> return ()

-- | Constants
sdlPropGamepadCapMonoLEDBoolean :: String
sdlPropGamepadCapMonoLEDBoolean = #const_str SDL_PROP_GAMEPAD_CAP_MONO_LED_BOOLEAN

sdlPropGamepadCapRGBLEDBoolean :: String
sdlPropGamepadCapRGBLEDBoolean = #const_str SDL_PROP_GAMEPAD_CAP_RGB_LED_BOOLEAN

sdlPropGamepadCapPlayerLEDBoolean :: String
sdlPropGamepadCapPlayerLEDBoolean = #const_str SDL_PROP_GAMEPAD_CAP_PLAYER_LED_BOOLEAN

sdlPropGamepadCapRumbleBoolean :: String
sdlPropGamepadCapRumbleBoolean = #const_str SDL_PROP_GAMEPAD_CAP_RUMBLE_BOOLEAN

sdlPropGamepadCapTriggerRumbleBoolean :: String
sdlPropGamepadCapTriggerRumbleBoolean = #const_str SDL_PROP_GAMEPAD_CAP_TRIGGER_RUMBLE_BOOLEAN

-- | Add a gamepad mapping
foreign import ccall "SDL_AddGamepadMapping"
  sdlAddGamepadMapping :: CString -> IO CInt

-- | Load gamepad mappings from an SDL_IOStream
foreign import ccall "SDL_AddGamepadMappingsFromIO"
  sdlAddGamepadMappingsFromIO :: Ptr SDLIOStream -> CBool -> IO CInt

-- | Load gamepad mappings from a file
foreign import ccall "SDL_AddGamepadMappingsFromFile"
  sdlAddGamepadMappingsFromFile :: CString -> IO CInt

-- | Reinitialize gamepad mapping database
foreign import ccall "SDL_ReloadGamepadMappings"
  sdlReloadGamepadMappings_ :: IO CBool

sdlReloadGamepadMappings :: IO Bool
sdlReloadGamepadMappings = toBool <$> sdlReloadGamepadMappings_

-- | Get current gamepad mappings
foreign import ccall "SDL_GetGamepadMappings"
  sdlGetGamepadMappingsRaw :: Ptr CInt -> IO (Ptr CString)

sdlGetGamepadMappings :: IO [String]
sdlGetGamepadMappings = alloca $ \countPtr -> do
  ptr <- sdlGetGamepadMappingsRaw countPtr
  count <- peek countPtr
  strs <- peekArray (fromIntegral count + 1) ptr >>= mapM peekCString
  free ptr
  return $ takeWhile (not . null) strs

-- | Get gamepad mapping for GUID
foreign import ccall "SDL_GetGamepadMappingForGUID"
  sdlGetGamepadMappingForGUIDRaw :: Ptr SDLGUID -> IO CString

sdlGetGamepadMappingForGUID :: SDLGUID -> IO (Maybe String)
sdlGetGamepadMappingForGUID guid = with guid $ \ptr -> do
  cstr <- sdlGetGamepadMappingForGUIDRaw ptr
  if cstr == nullPtr then return Nothing else Just <$> peekCString cstr

-- | Get current mapping of a gamepad
foreign import ccall "SDL_GetGamepadMapping"
  sdlGetGamepadMappingRaw :: Ptr SDLGamepad -> IO CString

sdlGetGamepadMapping :: SDLGamepad -> IO (Maybe String)
sdlGetGamepadMapping (SDLGamepad ptr) = do
  cstr <- sdlGetGamepadMappingRaw ptr
  if cstr == nullPtr then return Nothing else Just <$> peekCString cstr

-- | Set gamepad mapping
foreign import ccall "SDL_SetGamepadMapping"
  sdlSetGamepadMapping_ :: Word32 -> CString -> IO CBool

sdlSetGamepadMapping :: SDLJoystickID -> Maybe String -> IO Bool
sdlSetGamepadMapping (SDLJoystickID jid) mapping = withCString (maybe "" id mapping) $ \cstr ->
  toBool <$> sdlSetGamepadMapping_ jid cstr

-- | Check if any gamepads are connected
foreign import ccall "SDL_HasGamepad"
  sdlHasGamepad_ :: IO CBool

sdlHasGamepad :: IO Bool
sdlHasGamepad = toBool <$> sdlHasGamepad_

-- | Get list of connected gamepads
foreign import ccall "SDL_GetGamepads"
  sdlGetGamepadsRaw :: Ptr CInt -> IO (Ptr SDLJoystickID)

sdlGetGamepads :: IO [SDLJoystickID]
sdlGetGamepads = alloca $ \countPtr -> do
  ptr <- sdlGetGamepadsRaw countPtr
  count <- peek countPtr
  ids <- peekArray (fromIntegral count) ptr
  free ptr
  return ids

-- | Check if a joystick is a gamepad
foreign import ccall "SDL_IsGamepad"
  sdlIsGamepad_ :: Word32 -> IO CBool

sdlIsGamepad :: SDLJoystickID -> IO Bool
sdlIsGamepad (SDLJoystickID jid) = toBool <$> sdlIsGamepad_ jid

-- | Get gamepad name by ID
foreign import ccall "SDL_GetGamepadNameForID"
  sdlGetGamepadNameForID_ :: Word32 -> IO CString

sdlGetGamepadNameForID :: SDLJoystickID -> IO (Maybe String)
sdlGetGamepadNameForID (SDLJoystickID jid) = do
  cstr <- sdlGetGamepadNameForID_ jid
  if cstr == nullPtr then return Nothing else Just <$> peekCString cstr

-- | Get gamepad path by ID
foreign import ccall "SDL_GetGamepadPathForID"
  sdlGetGamepadPathForID_ :: Word32 -> IO CString

sdlGetGamepadPathForID :: SDLJoystickID -> IO (Maybe String)
sdlGetGamepadPathForID (SDLJoystickID jid) = do
  cstr <- sdlGetGamepadPathForID_ jid
  if cstr == nullPtr then return Nothing else Just <$> peekCString cstr

-- | Get player index by ID
foreign import ccall "SDL_GetGamepadPlayerIndexForID"
  sdlGetGamepadPlayerIndexForID_ :: Word32 -> IO CInt

sdlGetGamepadPlayerIndexForID :: SDLJoystickID -> IO Int
sdlGetGamepadPlayerIndexForID (SDLJoystickID jid) = do
  fromIntegral <$> sdlGetGamepadPlayerIndexForID_ jid

-- | Get GUID by ID
foreign import ccall "SDL_GetGamepadGUIDForID"
  sdlGetGamepadGUIDForID :: Word32 -> IO (Ptr SDLGUID)

-- | Get vendor ID by ID
foreign import ccall "SDL_GetGamepadVendorForID"
  sdlGetGamepadVendorForID_ :: Word32 -> IO Word16

sdlGetGamepadVendorForID :: SDLJoystickID -> IO Word16
sdlGetGamepadVendorForID (SDLJoystickID jid) = do
  sdlGetGamepadVendorForID_ jid

-- | Get product ID by ID
foreign import ccall "SDL_GetGamepadProductForID"
  sdlGetGamepadProductForID_ :: Word32 -> IO Word16

sdlGetGamepadProductForID :: SDLJoystickID -> IO Word16
sdlGetGamepadProductForID (SDLJoystickID jid) = do
  sdlGetGamepadProductForID_ jid

-- | Get product version by ID
foreign import ccall "SDL_GetGamepadProductVersionForID"
  sdlGetGamepadProductVersionForID_ :: Word32 -> IO Word16

sdlGetGamepadProductVersionForID :: SDLJoystickID -> IO Word16
sdlGetGamepadProductVersionForID (SDLJoystickID jid) = do
  sdlGetGamepadProductVersionForID_ jid

-- | Get gamepad type by ID
foreign import ccall "SDL_GetGamepadTypeForID"
  sdlGetGamepadTypeForID_ :: Word32 -> IO CInt

sdlGetGamepadTypeForID :: SDLJoystickID -> IO SDLGamepadType
sdlGetGamepadTypeForID (SDLJoystickID jid) = toEnum . fromIntegral <$> sdlGetGamepadTypeForID_ jid

-- | Get real gamepad type by ID
foreign import ccall "SDL_GetRealGamepadTypeForID"
  sdlGetRealGamepadTypeForID_ :: Word32 -> IO CInt

sdlGetRealGamepadTypeForID :: SDLJoystickID -> IO SDLGamepadType
sdlGetRealGamepadTypeForID (SDLJoystickID jid) = toEnum . fromIntegral <$> sdlGetRealGamepadTypeForID_ jid

-- | Get gamepad mapping by ID
foreign import ccall "SDL_GetGamepadMappingForID"
  sdlGetGamepadMappingForID_ :: Word32 -> IO CString

sdlGetGamepadMappingForID :: SDLJoystickID -> IO (Maybe String)
sdlGetGamepadMappingForID (SDLJoystickID jid) = do
  cstr <- sdlGetGamepadMappingForID_ jid
  if cstr == nullPtr then return Nothing else Just <$> peekCString cstr

-- | Open a gamepad
foreign import ccall "SDL_OpenGamepad"
  sdlOpenGamepadRaw :: Word32 -> IO (Ptr SDLGamepad)

sdlOpenGamepad :: SDLJoystickID -> IO (Maybe SDLGamepad)
sdlOpenGamepad (SDLJoystickID jid) = do
  ptr <- sdlOpenGamepadRaw jid
  return $ if ptr == nullPtr then Nothing else Just (SDLGamepad ptr)

-- | Get gamepad from ID
foreign import ccall "SDL_GetGamepadFromID"
  sdlGetGamepadFromIDRaw :: Word32 -> IO (Ptr SDLGamepad)

sdlGetGamepadFromID :: SDLJoystickID -> IO (Maybe SDLGamepad)
sdlGetGamepadFromID (SDLJoystickID jid) = do
  ptr <- sdlGetGamepadFromIDRaw jid
  return $ if ptr == nullPtr then Nothing else Just (SDLGamepad ptr)

-- | Get gamepad from player index
foreign import ccall "SDL_GetGamepadFromPlayerIndex"
  sdlGetGamepadFromPlayerIndexRaw :: CInt -> IO (Ptr SDLGamepad)

sdlGetGamepadFromPlayerIndex :: Int -> IO (Maybe SDLGamepad)
sdlGetGamepadFromPlayerIndex idx = do
  ptr <- sdlGetGamepadFromPlayerIndexRaw (fromIntegral idx)
  return $ if ptr == nullPtr then Nothing else Just (SDLGamepad ptr)

-- | Get gamepad properties
foreign import ccall "SDL_GetGamepadProperties"
  sdlGetGamepadProperties :: Ptr SDLGamepad -> IO SDLPropertiesID

-- | Get gamepad instance ID
foreign import ccall "SDL_GetGamepadID"
  sdlGetGamepadID_ :: Ptr SDLGamepad -> IO Word32

sdlGetGamepadID :: Ptr SDLGamepad -> IO SDLJoystickID
sdlGetGamepadID ptr = fmap SDLJoystickID (sdlGetGamepadID_ ptr)

-- | Get gamepad name
foreign import ccall "SDL_GetGamepadName"
  sdlGetGamepadNameRaw :: Ptr SDLGamepad -> IO CString

sdlGetGamepadName :: SDLGamepad -> IO (Maybe String)
sdlGetGamepadName (SDLGamepad ptr) = do
  cstr <- sdlGetGamepadNameRaw ptr
  if cstr == nullPtr then return Nothing else Just <$> peekCString cstr

-- | Get gamepad path
foreign import ccall "SDL_GetGamepadPath"
  sdlGetGamepadPathRaw :: Ptr SDLGamepad -> IO CString

sdlGetGamepadPath :: SDLGamepad -> IO (Maybe String)
sdlGetGamepadPath (SDLGamepad ptr) = do
  cstr <- sdlGetGamepadPathRaw ptr
  if cstr == nullPtr then return Nothing else Just <$> peekCString cstr

-- | Get gamepad type
foreign import ccall "SDL_GetGamepadType"
  sdlGetGamepadType_ :: Ptr SDLGamepad -> IO CInt

sdlGetGamepadType :: SDLGamepad -> IO SDLGamepadType
sdlGetGamepadType (SDLGamepad ptr) = toEnum . fromIntegral <$> sdlGetGamepadType_ ptr

-- | Get real gamepad type
foreign import ccall "SDL_GetRealGamepadType"
  sdlGetRealGamepadType_ :: Ptr SDLGamepad -> IO CInt

sdlGetRealGamepadType :: SDLGamepad -> IO SDLGamepadType
sdlGetRealGamepadType (SDLGamepad ptr) = toEnum . fromIntegral <$> sdlGetRealGamepadType_ ptr

-- | Get player index
foreign import ccall "SDL_GetGamepadPlayerIndex"
  sdlGetGamepadPlayerIndex :: Ptr SDLGamepad -> IO CInt

-- | Set player index
foreign import ccall "SDL_SetGamepadPlayerIndex"
  sdlSetGamepadPlayerIndex_ :: Ptr SDLGamepad -> CInt -> IO CBool

sdlSetGamepadPlayerIndex :: SDLGamepad -> Int -> IO Bool
sdlSetGamepadPlayerIndex (SDLGamepad ptr) idx = toBool <$> sdlSetGamepadPlayerIndex_ ptr (fromIntegral idx)

-- | Get vendor ID
foreign import ccall "SDL_GetGamepadVendor"
  sdlGetGamepadVendor :: Ptr SDLGamepad -> IO Word16

-- | Get product ID
foreign import ccall "SDL_GetGamepadProduct"
  sdlGetGamepadProduct :: Ptr SDLGamepad -> IO Word16

-- | Get product version
foreign import ccall "SDL_GetGamepadProductVersion"
  sdlGetGamepadProductVersion :: Ptr SDLGamepad -> IO Word16

-- | Get firmware version
foreign import ccall "SDL_GetGamepadFirmwareVersion"
  sdlGetGamepadFirmwareVersion :: Ptr SDLGamepad -> IO Word16

-- | Get serial number
foreign import ccall "SDL_GetGamepadSerial"
  sdlGetGamepadSerialRaw :: Ptr SDLGamepad -> IO CString

sdlGetGamepadSerial :: SDLGamepad -> IO (Maybe String)
sdlGetGamepadSerial (SDLGamepad ptr) = do
  cstr <- sdlGetGamepadSerialRaw ptr
  if cstr == nullPtr then return Nothing else Just <$> peekCString cstr

-- | Get Steam Input handle
foreign import ccall "SDL_GetGamepadSteamHandle"
  sdlGetGamepadSteamHandle :: Ptr SDLGamepad -> IO CULLong

-- | Get connection state
foreign import ccall "SDL_GetGamepadConnectionState"
  sdlGetGamepadConnectionState_ :: Ptr SDLGamepad -> IO CInt

sdlGetGamepadConnectionState :: SDLGamepad -> IO SDLJoystickConnectionState
sdlGetGamepadConnectionState (SDLGamepad ptr) = fromIntegral <$> sdlGetGamepadConnectionState_ ptr

-- | Get power info
foreign import ccall "SDL_GetGamepadPowerInfo"
  sdlGetGamepadPowerInfoRaw :: Ptr SDLGamepad -> Ptr CInt -> IO CInt

sdlGetGamepadPowerInfo :: SDLGamepad -> IO (SDLPowerState, Maybe Int)
sdlGetGamepadPowerInfo (SDLGamepad ptr) = alloca $ \percentPtr -> do
  state <- sdlGetGamepadPowerInfoRaw ptr percentPtr
  percent <- peek percentPtr
  return (toEnum $ fromIntegral state, if percent < 0 then Nothing else Just $ fromIntegral percent)

-- | Check if gamepad is connected
foreign import ccall "SDL_GamepadConnected"
  sdlGamepadConnected_ :: Ptr SDLGamepad -> IO CBool

sdlGamepadConnected :: SDLGamepad -> IO Bool
sdlGamepadConnected (SDLGamepad ptr) = toBool <$> sdlGamepadConnected_ ptr

-- | Get underlying joystick
foreign import ccall "SDL_GetGamepadJoystick"
  sdlGetGamepadJoystickRaw :: Ptr SDLGamepad -> IO (Ptr SDLJoystick)

sdlGetGamepadJoystick :: SDLGamepad -> IO SDLJoystick
sdlGetGamepadJoystick (SDLGamepad ptr) = SDLJoystick <$> sdlGetGamepadJoystickRaw ptr

-- | Set gamepad event processing
foreign import ccall "SDL_SetGamepadEventsEnabled"
  sdlSetGamepadEventsEnabled :: CBool -> IO ()

-- | Query gamepad event processing
foreign import ccall "SDL_GamepadEventsEnabled"
  sdlGamepadEventsEnabled_ :: IO CBool

sdlGamepadEventsEnabled :: IO Bool
sdlGamepadEventsEnabled = toBool <$> sdlGamepadEventsEnabled_

-- | Get gamepad bindings
foreign import ccall "SDL_GetGamepadBindings"
  sdlGetGamepadBindingsRaw :: Ptr SDLGamepad -> Ptr CInt -> IO (Ptr (Ptr SDLGamepadBinding))

sdlGetGamepadBindings :: SDLGamepad -> IO [SDLGamepadBinding]
sdlGetGamepadBindings (SDLGamepad ptr) = alloca $ \countPtr -> do
  bindingsPtr <- sdlGetGamepadBindingsRaw ptr countPtr
  count <- peek countPtr
  bindings <- peekArray (fromIntegral count) bindingsPtr >>= mapM peek
  free bindingsPtr
  return bindings

-- | Update gamepads
foreign import ccall "SDL_UpdateGamepads"
  sdlUpdateGamepads :: IO ()

-- | Convert string to gamepad type
foreign import ccall "SDL_GetGamepadTypeFromString"
  sdlGetGamepadTypeFromString_ :: CString -> IO CInt

sdlGetGamepadTypeFromString :: String -> IO SDLGamepadType
sdlGetGamepadTypeFromString str = withCString str $ \cstr ->
  toEnum . fromIntegral <$> sdlGetGamepadTypeFromString_ cstr

-- | Convert gamepad type to string
foreign import ccall "SDL_GetGamepadStringForType"
  sdlGetGamepadStringForTypeRaw :: CInt -> IO CString

sdlGetGamepadStringForType :: SDLGamepadType -> IO (Maybe String)
sdlGetGamepadStringForType typ = do
  cstr <- sdlGetGamepadStringForTypeRaw (fromIntegral $ fromEnum typ)
  if cstr == nullPtr then return Nothing else Just <$> peekCString cstr

-- | Convert string to gamepad axis
foreign import ccall "SDL_GetGamepadAxisFromString"
  sdlGetGamepadAxisFromString_ :: CString -> IO CInt

sdlGetGamepadAxisFromString :: String -> IO SDLGamepadAxis
sdlGetGamepadAxisFromString str = withCString str $ \cstr ->
  fromIntegral <$> sdlGetGamepadAxisFromString_ cstr

-- | Convert gamepad axis to string
foreign import ccall "SDL_GetGamepadStringForAxis"
  sdlGetGamepadStringForAxisRaw :: CInt -> IO CString

sdlGetGamepadStringForAxis :: SDLGamepadAxis -> IO (Maybe String)
sdlGetGamepadStringForAxis (SDLGamepadAxis axis) = do
  cstr <- sdlGetGamepadStringForAxisRaw axis
  if cstr == nullPtr then return Nothing else Just <$> peekCString cstr

-- | Check if gamepad has axis
foreign import ccall "SDL_GamepadHasAxis"
  sdlGamepadHasAxis_ :: Ptr SDLGamepad -> CInt -> IO CBool

sdlGamepadHasAxis :: SDLGamepad -> SDLGamepadAxis -> IO Bool
sdlGamepadHasAxis (SDLGamepad ptr) (SDLGamepadAxis axis) = toBool <$> sdlGamepadHasAxis_ ptr axis

-- | Get axis state
foreign import ccall "SDL_GetGamepadAxis"
  sdlGetGamepadAxis_ :: Ptr SDLGamepad -> CInt -> IO Int16

sdlGetGamepadAxis :: SDLGamepad -> SDLGamepadAxis -> IO Int16
sdlGetGamepadAxis (SDLGamepad ptr) (SDLGamepadAxis axis) = sdlGetGamepadAxis_ ptr axis

-- | Convert string to gamepad button
foreign import ccall "SDL_GetGamepadButtonFromString"
  sdlGetGamepadButtonFromString_ :: CString -> IO CInt

sdlGetGamepadButtonFromString :: String -> IO SDLGamepadButton
sdlGetGamepadButtonFromString str = withCString str $ \cstr ->
  fromIntegral <$> sdlGetGamepadButtonFromString_ cstr

-- | Convert gamepad button to string
foreign import ccall "SDL_GetGamepadStringForButton"
  sdlGetGamepadStringForButtonRaw :: CChar -> IO CString

sdlGetGamepadStringForButton :: SDLGamepadButton -> IO (Maybe String)
sdlGetGamepadStringForButton (SDLGamepadButton btn) = do
  cstr <- sdlGetGamepadStringForButtonRaw btn
  if cstr == nullPtr then return Nothing else Just <$> peekCString cstr

-- | Check if gamepad has button
foreign import ccall "SDL_GamepadHasButton"
  sdlGamepadHasButton_ :: Ptr SDLGamepad -> CChar -> IO CBool

sdlGamepadHasButton :: SDLGamepad -> SDLGamepadButton -> IO Bool
sdlGamepadHasButton (SDLGamepad ptr) (SDLGamepadButton btn) = toBool <$> sdlGamepadHasButton_ ptr btn

-- | Get button state
foreign import ccall "SDL_GetGamepadButton"
  sdlGetGamepadButton_ :: Ptr SDLGamepad -> CChar -> IO CBool

sdlGetGamepadButton :: SDLGamepad -> SDLGamepadButton -> IO Bool
sdlGetGamepadButton (SDLGamepad ptr) (SDLGamepadButton btn) = toBool <$> sdlGetGamepadButton_ ptr btn

-- | Get button label for type
foreign import ccall "SDL_GetGamepadButtonLabelForType"
  sdlGetGamepadButtonLabelForType_ :: CInt -> CChar -> IO CInt

sdlGetGamepadButtonLabelForType :: SDLGamepadType -> SDLGamepadButton -> IO SDLGamepadButtonLabel
sdlGetGamepadButtonLabelForType typ (SDLGamepadButton btn) =
  toEnum . fromIntegral <$> sdlGetGamepadButtonLabelForType_ (fromIntegral $ fromEnum typ) btn

-- | Get button label
foreign import ccall "SDL_GetGamepadButtonLabel"
  sdlGetGamepadButtonLabel_ :: Ptr SDLGamepad -> CChar -> IO CInt

sdlGetGamepadButtonLabel :: SDLGamepad -> SDLGamepadButton -> IO SDLGamepadButtonLabel
sdlGetGamepadButtonLabel (SDLGamepad ptr) (SDLGamepadButton btn) =
  toEnum . fromIntegral <$> sdlGetGamepadButtonLabel_ ptr btn

-- | Get number of touchpads
foreign import ccall "SDL_GetNumGamepadTouchpads"
  sdlGetNumGamepadTouchpads :: Ptr SDLGamepad -> IO CInt

-- | Get number of touchpad fingers
foreign import ccall "SDL_GetNumGamepadTouchpadFingers"
  sdlGetNumGamepadTouchpadFingers :: Ptr SDLGamepad -> CInt -> IO CInt

-- | Get touchpad finger state
foreign import ccall "SDL_GetGamepadTouchpadFinger"
  sdlGetGamepadTouchpadFinger_ :: Ptr SDLGamepad -> CInt -> CInt -> Ptr CBool -> Ptr CFloat -> Ptr CFloat -> Ptr CFloat -> IO CBool

sdlGetGamepadTouchpadFinger :: SDLGamepad -> Int -> Int -> IO (Bool, Maybe Float, Maybe Float, Maybe Float)
sdlGetGamepadTouchpadFinger (SDLGamepad ptr) touchpad finger =
  alloca $ \downPtr ->
  alloca $ \xPtr ->
  alloca $ \yPtr ->
  alloca $ \pressurePtr -> do
    success <- sdlGetGamepadTouchpadFinger_ ptr (fromIntegral touchpad) (fromIntegral finger) downPtr xPtr yPtr pressurePtr
    if not $ toBool success
      then return (False, Nothing, Nothing, Nothing)
      else do
        down <- toBool <$> peek downPtr
        x <- realToFrac <$> peek xPtr  -- Convert CFloat to Float
        y <- realToFrac <$> peek yPtr  -- Convert CFloat to Float
        pressure <- realToFrac <$> peek pressurePtr  -- Convert CFloat to Float
        return (down, Just x, Just y, Just pressure)

-- | Check if gamepad has sensor
foreign import ccall "SDL_GamepadHasSensor"
  sdlGamepadHasSensor_ :: Ptr SDLGamepad -> CInt -> IO CBool

sdlGamepadHasSensor :: SDLGamepad -> SDLSensorType -> IO Bool
sdlGamepadHasSensor (SDLGamepad ptr) (SDLSensorType typ) = toBool <$> sdlGamepadHasSensor_ ptr typ

-- | Enable/disable sensor
foreign import ccall "SDL_SetGamepadSensorEnabled"
  sdlSetGamepadSensorEnabled_ :: Ptr SDLGamepad -> CInt -> CBool -> IO CBool

sdlSetGamepadSensorEnabled :: SDLGamepad -> SDLSensorType -> Bool -> IO Bool
sdlSetGamepadSensorEnabled (SDLGamepad ptr) (SDLSensorType typ) enabled =
  toBool <$> sdlSetGamepadSensorEnabled_ ptr typ (fromBool enabled)

-- | Check if sensor is enabled
foreign import ccall "SDL_GamepadSensorEnabled"
  sdlGamepadSensorEnabled_ :: Ptr SDLGamepad -> CInt -> IO CBool

sdlGamepadSensorEnabled :: SDLGamepad -> SDLSensorType -> IO Bool
sdlGamepadSensorEnabled (SDLGamepad ptr) (SDLSensorType typ) =
  toBool <$> sdlGamepadSensorEnabled_ ptr typ

-- | Get sensor data rate
foreign import ccall "SDL_GetGamepadSensorDataRate"
  sdlGetGamepadSensorDataRate :: Ptr SDLGamepad -> CInt -> IO CFloat

-- | Get sensor data
foreign import ccall "SDL_GetGamepadSensorData"
  sdlGetGamepadSensorData_ :: Ptr SDLGamepad -> CInt -> Ptr CFloat -> CInt -> IO CBool

sdlGetGamepadSensorData :: SDLGamepad -> SDLSensorType -> Int -> IO (Maybe [Float])
sdlGetGamepadSensorData (SDLGamepad ptr) (SDLSensorType typ) numValues = withArray (replicate numValues 0) $ \dataPtr -> do
  success <- sdlGetGamepadSensorData_ ptr typ dataPtr (fromIntegral numValues)
  if toBool success
    then Just . map realToFrac <$> peekArray numValues dataPtr
    else return Nothing

-- | Rumble gamepad
foreign import ccall "SDL_RumbleGamepad"
  sdlRumbleGamepad_ :: Ptr SDLGamepad -> Word16 -> Word16 -> Word32 -> IO CBool

sdlRumbleGamepad :: SDLGamepad -> Word16 -> Word16 -> Word32 -> IO Bool
sdlRumbleGamepad (SDLGamepad ptr) low high duration =
  toBool <$> sdlRumbleGamepad_ ptr low high duration

-- | Rumble gamepad triggers
foreign import ccall "SDL_RumbleGamepadTriggers"
  sdlRumbleGamepadTriggers_ :: Ptr SDLGamepad -> Word16 -> Word16 -> Word32 -> IO CBool

sdlRumbleGamepadTriggers :: SDLGamepad -> Word16 -> Word16 -> Word32 -> IO Bool
sdlRumbleGamepadTriggers (SDLGamepad ptr) left right duration =
  toBool <$> sdlRumbleGamepadTriggers_ ptr left right duration

-- | Set gamepad LED
foreign import ccall "SDL_SetGamepadLED"
  sdlSetGamepadLED_ :: Ptr SDLGamepad -> Word8 -> Word8 -> Word8 -> IO CBool

sdlSetGamepadLED :: SDLGamepad -> Word8 -> Word8 -> Word8 -> IO Bool
sdlSetGamepadLED (SDLGamepad ptr) r g b = toBool <$> sdlSetGamepadLED_ ptr r g b

-- | Send gamepad effect
foreign import ccall "SDL_SendGamepadEffect"
  sdlSendGamepadEffect_ :: Ptr SDLGamepad -> Ptr () -> CInt -> IO CBool

sdlSendGamepadEffect :: SDLGamepad -> Ptr () -> Int -> IO Bool
sdlSendGamepadEffect (SDLGamepad ptr) dataPtr size =
  toBool <$> sdlSendGamepadEffect_ ptr dataPtr (fromIntegral size)

-- | Close gamepad
foreign import ccall "SDL_CloseGamepad"
  sdlCloseGamepad_ :: Ptr SDLGamepad -> IO ()

sdlCloseGamepad :: SDLGamepad -> IO ()
sdlCloseGamepad (SDLGamepad ptr) = sdlCloseGamepad_ ptr

-- | Get Apple SF Symbols name for button
foreign import ccall "SDL_GetGamepadAppleSFSymbolsNameForButton"
  sdlGetGamepadAppleSFSymbolsNameForButtonRaw :: Ptr SDLGamepad -> CChar -> IO CString

sdlGetGamepadAppleSFSymbolsNameForButton :: SDLGamepad -> SDLGamepadButton -> IO (Maybe String)
sdlGetGamepadAppleSFSymbolsNameForButton (SDLGamepad ptr) (SDLGamepadButton btn) = do
  cstr <- sdlGetGamepadAppleSFSymbolsNameForButtonRaw ptr btn
  if cstr == nullPtr then return Nothing else Just <$> peekCString cstr

-- | Get Apple SF Symbols name for axis
foreign import ccall "SDL_GetGamepadAppleSFSymbolsNameForAxis"
  sdlGetGamepadAppleSFSymbolsNameForAxisRaw :: Ptr SDLGamepad -> CInt -> IO CString

sdlGetGamepadAppleSFSymbolsNameForAxis :: SDLGamepad -> SDLGamepadAxis -> IO (Maybe String)
sdlGetGamepadAppleSFSymbolsNameForAxis (SDLGamepad ptr) (SDLGamepadAxis axis) = do
  cstr <- sdlGetGamepadAppleSFSymbolsNameForAxisRaw ptr axis
  if cstr == nullPtr then return Nothing else Just <$> peekCString cstr<|MERGE_RESOLUTION|>--- conflicted
+++ resolved
@@ -172,13 +172,8 @@
 
 #include <SDL3/SDL_gamepad.h>
 
-<<<<<<< HEAD
-import Foreign (Ptr, nullPtr, FunPtr, castPtr, peekArray, pokeArray, withArray, peek, poke, toBool, plusPtr, with, fromBool)
-import Foreign.C.Types (CBool(..), CInt(..), CChar(..), CFloat(..), CUInt(..), CULLong(..))
-=======
 import Foreign (Ptr, nullPtr, peekArray, withArray, toBool, with, fromBool)
-import Foreign.C.Types (CBool(..), CInt(..), CFloat(..), CULLong(..))
->>>>>>> e13c6e75
+import Foreign.C.Types (CBool(..), CInt(..), CChar(..), CFloat(..), CULLong(..))
 import Foreign.C.String (CString, peekCString, withCString)
 import Foreign.Storable (Storable(..))
 import Foreign.Marshal.Alloc (alloca, free)
@@ -382,11 +377,7 @@
         (#poke SDL_GamepadBinding, input.hat.hat_mask) ptr mask
       BindingInputNone -> return ()
     case o of
-<<<<<<< HEAD
       BindingOutputButton (SDLGamepadButton btn) -> (#poke SDL_GamepadBinding, output.button) ptr ((fromIntegral btn) :: CChar)
-=======
-      BindingOutputButton (SDLGamepadButton btn) -> (#poke SDL_GamepadBinding, output.button) ptr btn
->>>>>>> e13c6e75
       BindingOutputAxis (SDLGamepadAxis ax) min' max' -> do
         (#poke SDL_GamepadBinding, output.axis.axis) ptr ax
         (#poke SDL_GamepadBinding, output.axis.axis_min) ptr min'
